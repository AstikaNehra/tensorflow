# Copyright 2016 The TensorFlow Authors. All Rights Reserved.
#
# Licensed under the Apache License, Version 2.0 (the "License");
# you may not use this file except in compliance with the License.
# You may obtain a copy of the License at
#
#     http://www.apache.org/licenses/LICENSE-2.0
#
# Unless required by applicable law or agreed to in writing, software
# distributed under the License is distributed on an "AS IS" BASIS,
# WITHOUT WARRANTIES OR CONDITIONS OF ANY KIND, either express or implied.
# See the License for the specific language governing permissions and
# limitations under the License.
# ==============================================================================

from __future__ import absolute_import
from __future__ import division
from __future__ import print_function

import numpy as np

from tensorflow.contrib.solvers.python.ops import linear_equations
from tensorflow.contrib.solvers.python.ops import util
from tensorflow.python.framework import constant_op
from tensorflow.python.ops import array_ops
from tensorflow.python.platform import test as test_lib


def _add_test(test, test_name, fn):
  test_name = "_".join(["test", test_name])
  if hasattr(test, test_name):
    raise RuntimeError("Test %s defined more than once" % test_name)
  setattr(test, test_name, fn)


class LinearEquationsTest(test_lib.TestCase):
  pass  # Filled in below.


def _get_linear_equations_tests(dtype_, use_static_shape_, shape_):

  def test_conjugate_gradient(self):
    np.random.seed(1)
    a_np = np.random.uniform(
        low=-1.0, high=1.0, size=np.prod(shape_)).reshape(shape_).astype(dtype_)
    # Make a selfadjoint, positive definite.
    a_np = np.dot(a_np.T, a_np)
    # jacobi preconditioner
    jacobi_np = np.zeros_like(a_np)
<<<<<<< HEAD
    jacobi_np[range(a_np.shape[0]), range(a_np.shape[1])] = (1.0 /
                                                             a_np.diagonal())
=======
    jacobi_np[range(a_np.shape[0]), range(a_np.shape[1])] = (
        1.0 / a_np.diagonal())
>>>>>>> 78e4ed15
    rhs_np = np.random.uniform(
        low=-1.0, high=1.0, size=shape_[0]).astype(dtype_)
    x_np = np.zeros_like(rhs_np)
    tol = 1e-6 if dtype_ == np.float64 else 1e-3
    max_iter = 20
    with self.test_session() as sess:
      if use_static_shape_:
        a = constant_op.constant(a_np)
        rhs = constant_op.constant(rhs_np)
        x = constant_op.constant(x_np)
        jacobi = constant_op.constant(jacobi_np)
      else:
        a = array_ops.placeholder(dtype_)
        rhs = array_ops.placeholder(dtype_)
        x = array_ops.placeholder(dtype_)
        jacobi = array_ops.placeholder(dtype_)
      operator = util.create_operator(a)
<<<<<<< HEAD
      preconditioners = [None, util.identity_operator(a),
                         util.create_operator(jacobi)]
      cg_results = []
      for preconditioner in preconditioners:
        cg_graph = linear_equations.conjugate_gradient(
            operator, rhs, preconditioner=preconditioner,
            x=x, tol=tol, max_iter=max_iter)
        if use_static_shape_:
          cg_val = sess.run(cg_graph)
        else:
          cg_val = sess.run(cg_graph, feed_dict={a: a_np, rhs: rhs_np, x: x_np,
                                                 jacobi: jacobi_np})
=======
      preconditioners = [
          None, util.identity_operator(a),
          util.create_operator(jacobi)
      ]
      cg_results = []
      for preconditioner in preconditioners:
        cg_graph = linear_equations.conjugate_gradient(
            operator,
            rhs,
            preconditioner=preconditioner,
            x=x,
            tol=tol,
            max_iter=max_iter)
        if use_static_shape_:
          cg_val = sess.run(cg_graph)
        else:
          cg_val = sess.run(
              cg_graph,
              feed_dict={
                  a: a_np,
                  rhs: rhs_np,
                  x: x_np,
                  jacobi: jacobi_np
              })
>>>>>>> 78e4ed15
        norm_r0 = np.linalg.norm(rhs_np)
        norm_r = np.linalg.norm(cg_val.r)
        self.assertLessEqual(norm_r, tol * norm_r0)
        # Validate that we get an equally small residual norm with numpy
        # using the computed solution.
        r_np = rhs_np - np.dot(a_np, cg_val.x)
        norm_r_np = np.linalg.norm(r_np)
        self.assertLessEqual(norm_r_np, tol * norm_r0)
        cg_results.append(cg_val)
      # Validate that we get same results using identity_preconditioner
      # and None
      self.assertEqual(cg_results[0].i, cg_results[1].i)
      self.assertAlmostEqual(cg_results[0].gamma, cg_results[1].gamma)
      self.assertAllClose(cg_results[0].r, cg_results[1].r, rtol=tol)
      self.assertAllClose(cg_results[0].x, cg_results[1].x, rtol=tol)
      self.assertAllClose(cg_results[0].p, cg_results[1].p, rtol=tol)

  return [test_conjugate_gradient]


if __name__ == "__main__":
  for dtype in np.float32, np.float64:
    for size in 1, 4, 10:
      for use_static_shape in True, False:
        shape = [size, size]
        arg_string = "%s_%s_staticshape_%s" % (dtype.__name__, size,
                                               use_static_shape)
        for test_fn in _get_linear_equations_tests(dtype, use_static_shape,
                                                   shape):
          name = "_".join(["LinearEquations", test_fn.__name__, arg_string])
          _add_test(LinearEquationsTest, name, test_fn)

  test_lib.main()<|MERGE_RESOLUTION|>--- conflicted
+++ resolved
@@ -47,13 +47,8 @@
     a_np = np.dot(a_np.T, a_np)
     # jacobi preconditioner
     jacobi_np = np.zeros_like(a_np)
-<<<<<<< HEAD
-    jacobi_np[range(a_np.shape[0]), range(a_np.shape[1])] = (1.0 /
-                                                             a_np.diagonal())
-=======
     jacobi_np[range(a_np.shape[0]), range(a_np.shape[1])] = (
         1.0 / a_np.diagonal())
->>>>>>> 78e4ed15
     rhs_np = np.random.uniform(
         low=-1.0, high=1.0, size=shape_[0]).astype(dtype_)
     x_np = np.zeros_like(rhs_np)
@@ -71,20 +66,6 @@
         x = array_ops.placeholder(dtype_)
         jacobi = array_ops.placeholder(dtype_)
       operator = util.create_operator(a)
-<<<<<<< HEAD
-      preconditioners = [None, util.identity_operator(a),
-                         util.create_operator(jacobi)]
-      cg_results = []
-      for preconditioner in preconditioners:
-        cg_graph = linear_equations.conjugate_gradient(
-            operator, rhs, preconditioner=preconditioner,
-            x=x, tol=tol, max_iter=max_iter)
-        if use_static_shape_:
-          cg_val = sess.run(cg_graph)
-        else:
-          cg_val = sess.run(cg_graph, feed_dict={a: a_np, rhs: rhs_np, x: x_np,
-                                                 jacobi: jacobi_np})
-=======
       preconditioners = [
           None, util.identity_operator(a),
           util.create_operator(jacobi)
@@ -109,7 +90,6 @@
                   x: x_np,
                   jacobi: jacobi_np
               })
->>>>>>> 78e4ed15
         norm_r0 = np.linalg.norm(rhs_np)
         norm_r = np.linalg.norm(cg_val.r)
         self.assertLessEqual(norm_r, tol * norm_r0)
