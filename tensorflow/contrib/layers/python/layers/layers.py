--- conflicted
+++ resolved
@@ -2654,11 +2654,7 @@
     ValueError: If unexpected data_format specified.
     ValueError: If num_channels dimension is unspecified.
   """
-<<<<<<< HEAD
-  with variable_scope.variable_scope(name, 'spatial_softmax'):  
-=======
   with variable_scope.variable_scope(name, 'spatial_softmax'):
->>>>>>> fe840614
     shape = array_ops.shape(features)
     static_shape = features.shape
     if data_format == DATA_FORMAT_NHWC:
@@ -2670,13 +2666,8 @@
     if num_channels.value is None:
       raise ValueError('The num_channels dimension of the inputs to '
                        '`spatial_softmax` should be defined. Found `None`.')
-<<<<<<< HEAD
-  
-    with ops.name_scope('spatial_softmax_op', 'spatial_softmax_op', [features]):  
-=======
 
     with ops.name_scope('spatial_softmax_op', 'spatial_softmax_op', [features]):
->>>>>>> fe840614
       # Create tensors for x and y coordinate values, scaled to range [-1, 1].
       pos_x, pos_y = array_ops.meshgrid(math_ops.lin_space(-1., 1., num=height),
                                         math_ops.lin_space(-1., 1., num=width),
@@ -2698,11 +2689,7 @@
       else:
         features = array_ops.reshape(
             array_ops.transpose(features, [0, 3, 1, 2]), [-1, height * width])
-<<<<<<< HEAD
-  
-=======
-
->>>>>>> fe840614
+
       softmax_attention = nn.softmax(features/temperature)
       expected_x = math_ops.reduce_sum(
           pos_x * softmax_attention, [1], keep_dims=True)
@@ -2713,11 +2700,6 @@
           expected_xy, [-1, num_channels.value * 2])
       feature_keypoints.set_shape([None, num_channels.value * 2])
   return feature_keypoints
-<<<<<<< HEAD
-
-
-=======
->>>>>>> fe840614
 
 
 def stack(inputs, layer, stack_args, **kwargs):
