--- conflicted
+++ resolved
@@ -2917,13 +2917,9 @@
         session != self._session):
       self._make_callable(feed_arrays, feed_symbols, symbol_vals, session)
 
-<<<<<<< HEAD
     fetched = self._callable_fn(*array_vals,
                                 run_metadata=self.run_metadata)
-=======
-    fetched = self._callable_fn(*array_vals)
     self._call_fetch_callbacks(fetched[-len(self._fetches):])
->>>>>>> b58937d5
     return fetched[:len(self.outputs)]
 
 
