# Performance

Performance is often a significant issue when training a machine learning
model.  This section explains various ways to optimize performance.  Start
your investigation with the @{$performance_guide$Performance Guide} and then go
deeper with techniques detailed in @{$performance_models$High-Performance Models}:

  * @{$performance_guide$Performance Guide}, which contains a collection of best
    practices for optimizing your TensorFlow code.

  * @{$performance_models$High-Performance Models}, which contains a collection
<<<<<<< HEAD
    advanced techniques to build highly scalable models targeting different
=======
    of advanced techniques to build highly scalable models targeting different
>>>>>>> ddf30ca6
    system types and network topologies.

  * @{$benchmarks$Benchmarks}, which contains a collection of benchmark
    results.

XLA (Accelerated Linear Algebra) is an experimental compiler for linear
algebra that optimizes TensorFlow computations. The following guides explore
XLA:

  * @{$xla$XLA Overview}, which introduces XLA.
  * @{$broadcasting$Broadcasting Semantics}, which describes XLA's
    broadcasting semantics.
  * @{$developing_new_backend$Developing a new back end for XLA}, which
    explains how to re-target TensorFlow in order to optimize the performance
    of the computational graph for particular hardware.
  * @{$jit$Using JIT Compilation}, which describes the XLA JIT compiler that
    compiles and runs parts of TensorFlow graphs via XLA in order to optimize
    performance.
  * @{$operation_semantics$Operation Semantics}, which is a reference manual
    describing the semantics of operations in the `ComputationBuilder`
    interface.
  * @{$shapes$Shapes and Layout}, which details the `Shape` protocol buffer.
  * @{$tfcompile$Using AOT compilation}, which explains `tfcompile`, a
    standalone tool that compiles TensorFlow graphs into executable code in
    order to optimize performance.

And finally, we offer the following guide:

  * @{$quantization$How to Quantize Neural Networks with TensorFlow}, which
    can explains how to use quantization to reduce model size, both in storage
    and at runtime. Quantization can improve performance, especially on
    mobile hardware.
<|MERGE_RESOLUTION|>--- conflicted
+++ resolved
@@ -9,11 +9,7 @@
     practices for optimizing your TensorFlow code.
 
   * @{$performance_models$High-Performance Models}, which contains a collection
-<<<<<<< HEAD
-    advanced techniques to build highly scalable models targeting different
-=======
     of advanced techniques to build highly scalable models targeting different
->>>>>>> ddf30ca6
     system types and network topologies.
 
   * @{$benchmarks$Benchmarks}, which contains a collection of benchmark
