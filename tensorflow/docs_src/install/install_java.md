# Installing TensorFlow for Java

TensorFlow provides APIs for use in Java programs. These APIs are particularly
well-suited to loading models created in Python and executing them within a
Java application. This guide explains how to install
[TensorFlow for Java](https://www.tensorflow.org/api_docs/java/reference/org/tensorflow/package-summary)
and use it in a Java application.

Warning: The TensorFlow Java API is *not* covered by the TensorFlow
[API stability guarantees](https://www.tensorflow.org/programmers_guide/version_semantics).


## Supported Platforms

This guide explains how to install TensorFlow for Java.  Although these
instructions might also work on other variants, we have only tested
(and we only support) these instructions on machines meeting the
following requirements:

  * Ubuntu 16.04 or higher; 64-bit, x86
  * macOS X 10.11 (El Capitan) or higher
  * Windows 7 or higher; 64-bit, x86

The installation instructions for Android are in a separate
[Android TensorFlow Support page](https://www.tensorflow.org/code/tensorflow/contrib/android).
After installation, please see this
[complete example](https://www.tensorflow.org/code/tensorflow/examples/android)
of TensorFlow on Android.

## Using TensorFlow with a Maven project

If your project uses [Apache Maven](https://maven.apache.org), then add the
following to the project's `pom.xml` to use the TensorFlow Java APIs:

```xml
<dependency>
  <groupId>org.tensorflow</groupId>
  <artifactId>tensorflow</artifactId>
<<<<<<< HEAD
  <version>1.5.0-rc0</version>
=======
  <version>1.5.0-rc1</version>
>>>>>>> 4b5bdc85
</dependency>
```

That's all.

### Example

As an example, these steps will create a Maven project that uses TensorFlow:

  1. Create the project's `pom.xml`:


         <project>
             <modelVersion>4.0.0</modelVersion>
             <groupId>org.myorg</groupId>
             <artifactId>hellotf</artifactId>
             <version>1.0-SNAPSHOT</version>
             <properties>
               <exec.mainClass>HelloTF</exec.mainClass>
               <!-- The sample code requires at least JDK 1.7. -->
               <!-- The maven compiler plugin defaults to a lower version -->
               <maven.compiler.source>1.7</maven.compiler.source>
               <maven.compiler.target>1.7</maven.compiler.target>
             </properties>
             <dependencies>
               <dependency>
                 <groupId>org.tensorflow</groupId>
                 <artifactId>tensorflow</artifactId>
<<<<<<< HEAD
                 <version>1.5.0-rc0</version>
=======
                 <version>1.5.0-rc1</version>
>>>>>>> 4b5bdc85
               </dependency>
             </dependencies>
         </project>


  2. Create the source file (`src/main/java/HelloTF.java`):


        import org.tensorflow.Graph;
        import org.tensorflow.Session;
        import org.tensorflow.Tensor;
        import org.tensorflow.TensorFlow;

        public class HelloTF {
          public static void main(String[] args) throws Exception {
            try (Graph g = new Graph()) {
              final String value = "Hello from " + TensorFlow.version();

              // Construct the computation graph with a single operation, a constant
              // named "MyConst" with a value "value".
              try (Tensor t = Tensor.create(value.getBytes("UTF-8"))) {
                // The Java API doesn't yet include convenience functions for adding operations.
                g.opBuilder("Const", "MyConst").setAttr("dtype", t.dataType()).setAttr("value", t).build();
              }

              // Execute the "MyConst" operation in a Session.
              try (Session s = new Session(g);
                   Tensor output = s.runner().fetch("MyConst").run().get(0)) {
                System.out.println(new String(output.bytesValue(), "UTF-8"));
              }
            }
          }
        }


  3. Compile and execute:

     <pre> # Use -q to hide logging from the mvn tool
     <b>mvn -q compile exec:java</b></pre>


The preceding command should output <tt>Hello from <i>version</i></tt>. If it
does, you've successfully set up TensorFlow for Java and are ready to use it in
Maven projects. If not, check
[Stack Overflow](http://stackoverflow.com/questions/tagged/tensorflow)
for possible solutions.  You can skip reading the rest of this document.

### GPU support

If your Linux system has an NVIDIA® GPU and your TensorFlow Java program
requires GPU acceleration, then add the following to the project's `pom.xml`
instead:

```xml
<dependency>
  <groupId>org.tensorflow</groupId>
  <artifactId>libtensorflow</artifactId>
<<<<<<< HEAD
  <version>1.4.0</version>
=======
  <version>1.5.0-rc1</version>
>>>>>>> 4b5bdc85
</dependency>
<dependency>
  <groupId>org.tensorflow</groupId>
  <artifactId>libtensorflow_jni_gpu</artifactId>
<<<<<<< HEAD
  <version>1.4.0</version>
=======
  <version>1.5.0-rc1</version>
>>>>>>> 4b5bdc85
</dependency>
```

GPU acceleration is available via Maven only for Linux and only if your system
meets the
@{$install_linux#determine_which_tensorflow_to_install$requirements for GPU}.

## Using TensorFlow with JDK

This section describes how to use TensorFlow using the `java` and `javac`
commands from a JDK installation. If your project uses Apache Maven, then
refer to the simpler instructions above instead.

### Install on Linux or macOS

Take the following steps to install TensorFlow for Java on Linux or macOS:

  1. Download
<<<<<<< HEAD
     [libtensorflow.jar](https://storage.googleapis.com/tensorflow/libtensorflow/libtensorflow-1.5.0-rc0.jar),
=======
     [libtensorflow.jar](https://storage.googleapis.com/tensorflow/libtensorflow/libtensorflow-1.5.0-rc1.jar),
>>>>>>> 4b5bdc85
     which is the TensorFlow Java Archive (JAR).

  2. Decide whether you will run TensorFlow for Java on CPU(s) only or with
     the help of GPU(s). To help you decide, read the section entitled
     "Determine which TensorFlow to install" in one of the following guides:

     * @{$install_linux#determine_which_tensorflow_to_install$Installing TensorFlow on Linux}
     * @{$install_mac#determine_which_tensorflow_to_install$Installing TensorFlow on macOS}

  3. Download and extract the appropriate Java Native Interface (JNI)
     file for your operating system and processor support by running the
     following shell commands:


         TF_TYPE="cpu" # Default processor is CPU. If you want GPU, set to "gpu"
         OS=$(uname -s | tr '[:upper:]' '[:lower:]')
         mkdir -p ./jni
         curl -L \
<<<<<<< HEAD
           "https://storage.googleapis.com/tensorflow/libtensorflow/libtensorflow_jni-${TF_TYPE}-${OS}-x86_64-1.5.0-rc0.tar.gz" |
=======
           "https://storage.googleapis.com/tensorflow/libtensorflow/libtensorflow_jni-${TF_TYPE}-${OS}-x86_64-1.5.0-rc1.tar.gz" |
>>>>>>> 4b5bdc85
           tar -xz -C ./jni

### Install on Windows

Take the following steps to install TensorFlow for Java on Windows:

  1. Download
<<<<<<< HEAD
     [libtensorflow.jar](https://storage.googleapis.com/tensorflow/libtensorflow/libtensorflow-1.5.0-rc0.jar),
     which is the TensorFlow Java Archive (JAR).
  2. Download the following Java Native Interface (JNI) file appropriate for
     [TensorFlow for Java on Windows](https://storage.googleapis.com/tensorflow/libtensorflow/libtensorflow_jni-cpu-windows-x86_64-1.5.0-rc0.zip).
=======
     [libtensorflow.jar](https://storage.googleapis.com/tensorflow/libtensorflow/libtensorflow-1.5.0-rc1.jar),
     which is the TensorFlow Java Archive (JAR).
  2. Download the following Java Native Interface (JNI) file appropriate for
     [TensorFlow for Java on Windows](https://storage.googleapis.com/tensorflow/libtensorflow/libtensorflow_jni-cpu-windows-x86_64-1.5.0-rc1.zip).
>>>>>>> 4b5bdc85
  3. Extract this .zip file.



### Validate the installation

After installing TensorFlow for Java, validate your installation by entering
the following code into a file named `HelloTF.java`:

```java
import org.tensorflow.Graph;
import org.tensorflow.Session;
import org.tensorflow.Tensor;
import org.tensorflow.TensorFlow;

public class HelloTF {
  public static void main(String[] args) throws Exception {
    try (Graph g = new Graph()) {
      final String value = "Hello from " + TensorFlow.version();

      // Construct the computation graph with a single operation, a constant
      // named "MyConst" with a value "value".
      try (Tensor t = Tensor.create(value.getBytes("UTF-8"))) {
        // The Java API doesn't yet include convenience functions for adding operations.
        g.opBuilder("Const", "MyConst").setAttr("dtype", t.dataType()).setAttr("value", t).build();
      }

      // Execute the "MyConst" operation in a Session.
      try (Session s = new Session(g);
           Tensor output = s.runner().fetch("MyConst").run().get(0)) {
        System.out.println(new String(output.bytesValue(), "UTF-8"));
      }
    }
  }
}
```

And use the instructions below to compile and run `HelloTF.java`.


### Compiling

When compiling a Java program that uses TensorFlow, the downloaded `.jar`
must be part of your `classpath`. For example, you can include the
downloaded `.jar` in your `classpath` by using the `-cp` compilation flag
as follows:

<<<<<<< HEAD
<pre><b>javac -cp libtensorflow-1.5.0-rc0.jar HelloTF.java</b></pre>
=======
<pre><b>javac -cp libtensorflow-1.5.0-rc1.jar HelloTF.java</b></pre>
>>>>>>> 4b5bdc85


### Running

To execute a Java program that depends on TensorFlow, ensure that the following
two files are available to the JVM:

  * the downloaded `.jar` file
  * the extracted JNI library

For example, the following command line executes the `HelloTF` program on Linux
and macOS X:

<<<<<<< HEAD
<pre><b>java -cp libtensorflow-1.5.0-rc0.jar:. -Djava.library.path=./jni HelloTF</b></pre>

And the following command line executes the `HelloTF` program on Windows:

<pre><b>java -cp libtensorflow-1.5.0-rc0.jar;. -Djava.library.path=jni HelloTF</b></pre>
=======
<pre><b>java -cp libtensorflow-1.5.0-rc1.jar:. -Djava.library.path=./jni HelloTF</b></pre>

And the following command line executes the `HelloTF` program on Windows:

<pre><b>java -cp libtensorflow-1.5.0-rc1.jar;. -Djava.library.path=jni HelloTF</b></pre>
>>>>>>> 4b5bdc85

If the program prints <tt>Hello from <i>version</i></tt>, you've successfully
installed TensorFlow for Java and are ready to use the API.  If the program
outputs something else, check
[Stack Overflow](http://stackoverflow.com/questions/tagged/tensorflow) for
possible solutions.


### Advanced Example

For a more sophisticated example, see
[LabelImage.java](https://www.tensorflow.org/code/tensorflow/java/src/main/java/org/tensorflow/examples/LabelImage.java),
which recognizes objects in an image.


## Building from source code

TensorFlow is open-source. You may build TensorFlow for Java from the
TensorFlow source code by following the instructions in a
[separate document](https://github.com/tensorflow/tensorflow/blob/master/tensorflow/java/README.md).<|MERGE_RESOLUTION|>--- conflicted
+++ resolved
@@ -36,11 +36,7 @@
 <dependency>
   <groupId>org.tensorflow</groupId>
   <artifactId>tensorflow</artifactId>
-<<<<<<< HEAD
-  <version>1.5.0-rc0</version>
-=======
   <version>1.5.0-rc1</version>
->>>>>>> 4b5bdc85
 </dependency>
 ```
 
@@ -69,11 +65,7 @@
                <dependency>
                  <groupId>org.tensorflow</groupId>
                  <artifactId>tensorflow</artifactId>
-<<<<<<< HEAD
-                 <version>1.5.0-rc0</version>
-=======
                  <version>1.5.0-rc1</version>
->>>>>>> 4b5bdc85
                </dependency>
              </dependencies>
          </project>
@@ -131,20 +123,12 @@
 <dependency>
   <groupId>org.tensorflow</groupId>
   <artifactId>libtensorflow</artifactId>
-<<<<<<< HEAD
-  <version>1.4.0</version>
-=======
   <version>1.5.0-rc1</version>
->>>>>>> 4b5bdc85
 </dependency>
 <dependency>
   <groupId>org.tensorflow</groupId>
   <artifactId>libtensorflow_jni_gpu</artifactId>
-<<<<<<< HEAD
-  <version>1.4.0</version>
-=======
   <version>1.5.0-rc1</version>
->>>>>>> 4b5bdc85
 </dependency>
 ```
 
@@ -163,11 +147,7 @@
 Take the following steps to install TensorFlow for Java on Linux or macOS:
 
   1. Download
-<<<<<<< HEAD
-     [libtensorflow.jar](https://storage.googleapis.com/tensorflow/libtensorflow/libtensorflow-1.5.0-rc0.jar),
-=======
      [libtensorflow.jar](https://storage.googleapis.com/tensorflow/libtensorflow/libtensorflow-1.5.0-rc1.jar),
->>>>>>> 4b5bdc85
      which is the TensorFlow Java Archive (JAR).
 
   2. Decide whether you will run TensorFlow for Java on CPU(s) only or with
@@ -186,11 +166,7 @@
          OS=$(uname -s | tr '[:upper:]' '[:lower:]')
          mkdir -p ./jni
          curl -L \
-<<<<<<< HEAD
-           "https://storage.googleapis.com/tensorflow/libtensorflow/libtensorflow_jni-${TF_TYPE}-${OS}-x86_64-1.5.0-rc0.tar.gz" |
-=======
            "https://storage.googleapis.com/tensorflow/libtensorflow/libtensorflow_jni-${TF_TYPE}-${OS}-x86_64-1.5.0-rc1.tar.gz" |
->>>>>>> 4b5bdc85
            tar -xz -C ./jni
 
 ### Install on Windows
@@ -198,17 +174,10 @@
 Take the following steps to install TensorFlow for Java on Windows:
 
   1. Download
-<<<<<<< HEAD
-     [libtensorflow.jar](https://storage.googleapis.com/tensorflow/libtensorflow/libtensorflow-1.5.0-rc0.jar),
-     which is the TensorFlow Java Archive (JAR).
-  2. Download the following Java Native Interface (JNI) file appropriate for
-     [TensorFlow for Java on Windows](https://storage.googleapis.com/tensorflow/libtensorflow/libtensorflow_jni-cpu-windows-x86_64-1.5.0-rc0.zip).
-=======
      [libtensorflow.jar](https://storage.googleapis.com/tensorflow/libtensorflow/libtensorflow-1.5.0-rc1.jar),
      which is the TensorFlow Java Archive (JAR).
   2. Download the following Java Native Interface (JNI) file appropriate for
      [TensorFlow for Java on Windows](https://storage.googleapis.com/tensorflow/libtensorflow/libtensorflow_jni-cpu-windows-x86_64-1.5.0-rc1.zip).
->>>>>>> 4b5bdc85
   3. Extract this .zip file.
 
 
@@ -256,11 +225,7 @@
 downloaded `.jar` in your `classpath` by using the `-cp` compilation flag
 as follows:
 
-<<<<<<< HEAD
-<pre><b>javac -cp libtensorflow-1.5.0-rc0.jar HelloTF.java</b></pre>
-=======
 <pre><b>javac -cp libtensorflow-1.5.0-rc1.jar HelloTF.java</b></pre>
->>>>>>> 4b5bdc85
 
 
 ### Running
@@ -274,19 +239,11 @@
 For example, the following command line executes the `HelloTF` program on Linux
 and macOS X:
 
-<<<<<<< HEAD
-<pre><b>java -cp libtensorflow-1.5.0-rc0.jar:. -Djava.library.path=./jni HelloTF</b></pre>
+<pre><b>java -cp libtensorflow-1.5.0-rc1.jar:. -Djava.library.path=./jni HelloTF</b></pre>
 
 And the following command line executes the `HelloTF` program on Windows:
 
-<pre><b>java -cp libtensorflow-1.5.0-rc0.jar;. -Djava.library.path=jni HelloTF</b></pre>
-=======
-<pre><b>java -cp libtensorflow-1.5.0-rc1.jar:. -Djava.library.path=./jni HelloTF</b></pre>
-
-And the following command line executes the `HelloTF` program on Windows:
-
 <pre><b>java -cp libtensorflow-1.5.0-rc1.jar;. -Djava.library.path=jni HelloTF</b></pre>
->>>>>>> 4b5bdc85
 
 If the program prints <tt>Hello from <i>version</i></tt>, you've successfully
 installed TensorFlow for Java and are ready to use the API.  If the program
